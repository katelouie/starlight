--- conflicted
+++ resolved
@@ -339,7 +339,6 @@
 
     def with_tables(
         self,
-<<<<<<< HEAD
         position: str = "right",
         show_position_table: bool = True,
         show_aspectarian: bool = True,
@@ -367,31 +366,11 @@
                 If None, uses default (planet, asteroid, point, node, angle).
                 Examples: ["planet", "asteroid", "midpoint"]
                          ["planet", "asteroid", "point", "node", "angle", "arabic_part"]
-=======
-        mode: str = "right",
-        show_position_table: bool = True,
-        show_aspectarian: bool = True,
-    ) -> "ChartDrawBuilder":
-        """
-        Enable extended canvas with position table and aspectarian grid.
-
-        Extended canvas expands the SVG to include tabular data alongside the chart wheel.
-        Choose where the tables appear relative to the chart.
-
-        Args:
-            mode: Canvas extension direction
-                - "right": Tables appear to the right of the chart (canvas width +450px)
-                - "left": Tables appear to the left of the chart (canvas width +450px)
-                - "below": Tables appear below the chart (canvas height +400px)
-            show_position_table: Whether to show the position table (planet positions, signs, houses)
-            show_aspectarian: Whether to show the aspectarian grid (aspect matrix)
->>>>>>> c697b33d
 
         Returns:
             Self for chaining
 
         Example:
-<<<<<<< HEAD
             # Standard extended canvas
             builder.with_tables(position="right")
 
@@ -433,27 +412,6 @@
         self._show_aspectarian = False
         self._show_house_cusps = False
         self._table_object_types = None
-=======
-            # Tables to the right
-            chart.draw("extended.svg").with_theme("midnight") \\
-                .extended_canvas("right") \\
-                .save()
-
-            # Tables below, position table only
-            chart.draw("tables_below.svg") \\
-                .extended_canvas("below", show_aspectarian=False) \\
-                .save()
-        """
-        valid_modes = ["right", "left", "below"]
-        if mode not in valid_modes:
-            raise ValueError(f"Invalid mode: {mode}. Must be one of {valid_modes}")
-
-        self._extended_canvas = {
-            "mode": mode,
-            "show_position_table": show_position_table,
-            "show_aspectarian": show_aspectarian,
-        }
->>>>>>> c697b33d
         return self
 
     # === Preset Methods ===
@@ -632,7 +590,6 @@
             # Call draw_comparison_chart
             return draw_comparison_chart(self._chart, **options)
 
-<<<<<<< HEAD
         else:
             # Standard natal chart
             # Add element/modality table position if enabled
@@ -659,24 +616,4 @@
                 options["house_systems"] = self._house_systems
 
             # Call draw_chart with all options
-            return draw_chart(self._chart, **options)
-=======
-        # Add chart shape position if enabled
-        if self._chart_shape:
-            options["chart_shape_position"] = self._chart_shape_position
-
-        # Add extended canvas if configured
-        if self._extended_canvas:
-            options["extended_canvas"] = self._extended_canvas["mode"]
-            options["show_position_table"] = self._extended_canvas[
-                "show_position_table"
-            ]
-            options["show_aspectarian"] = self._extended_canvas["show_aspectarian"]
-
-        # Add house systems if configured
-        if self._house_systems is not None:
-            options["house_systems"] = self._house_systems
-
-        # Call draw_chart with all options
-        return draw_chart(self._chart, **options)
->>>>>>> c697b33d
+            return draw_chart(self._chart, **options)